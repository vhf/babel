import includes from "lodash/collection/includes";
import traverse from "./index";
import defaults from "lodash/object/defaults";
import * as messages from "../messages";
import Binding from "./binding";
import globals from "globals";
import flatten from "lodash/array/flatten";
import extend from "lodash/object/extend";
import object from "../helpers/object";
import each from "lodash/collection/each";
import * as t from "../types";

var functionVariableVisitor = {
  enter(node, parent, scope, state) {
    if (t.isFor(node)) {
      each(t.FOR_INIT_KEYS, (key) => {
        var declar = this.get(key);
        if (declar.isVar()) state.scope.registerBinding("var", declar);
      });
    }

    // this block is a function so we'll stop since none of the variables
    // declared within are accessible
    if (this.isFunction()) return this.skip();

    // function identifier doesn't belong to this scope
    if (state.blockId && node === state.blockId) return;

    // delegate block scope handling to the `blockVariableVisitor`
    if (this.isBlockScoped()) return;

    // this will be hit again once we traverse into it after this iteration
    if (this.isExportDeclaration() && t.isDeclaration(node.declaration)) return;

    // we've ran into a declaration!
    if (this.isDeclaration()) state.scope.registerDeclaration(this);
  }
};

var programReferenceVisitor = {
  enter(node, parent, scope, state) {
    if (t.isReferencedIdentifier(node, parent) && !scope.hasBinding(node.name)) {
      state.addGlobal(node);
    } else if (t.isLabeledStatement(node)) {
      state.addGlobal(node);
    } else if (t.isAssignmentExpression(node)) {
      scope.registerBindingReassignment(this.get("left"), this.get("right"));
    } else if (t.isUpdateExpression(node)) {
      // TODO
    } else if (t.isUnaryExpression(node) && node.operator === "delete") {
      scope.registerBindingReassignment(this.get("left"), null);
    }
  }
};

var blockVariableVisitor = {
  enter(node, parent, scope, state) {
    if (this.isFunctionDeclaration() || this.isBlockScoped()) {
      state.registerDeclaration(this);
    } else if (t.isScope(node, parent)) {
      this.skip();
    }
  }
};

export default class Scope {

  /**
   * This searches the current "scope" and collects all references/bindings
   * within.
   */

  constructor(path: TraversalPath, parent?: Scope, file?: File) {
<<<<<<< HEAD
=======
    var cached = path.getData("scope");
    if (cached) {
      return cached;
    } else {
      //path.setData("scope", this);
    }

>>>>>>> c906bd3e
    this.parent = parent;
    this.file   = parent ? parent.file : file;

    this.parentBlock = path.parent;
    this.block       = path.node;
    this.path        = path;

    this.crawl();
  }

  static globals = flatten([globals.builtin, globals.browser, globals.node].map(Object.keys));
  static contextVariables = ["this", "arguments", "super"];

  /**
   * Description
   */

  traverse(node: Object, opts: Object, state?) {
    traverse(node, opts, this, state);
  }

  /**
   * Description
   */

  generateTemp(name: string = "temp") {
    var id = this.generateUidIdentifier(name);
    this.push({
      key: id.name,
      id: id
    });
    return id;
  }

  /**
   * Description
   */

  generateUidIdentifier(name: string) {
    return t.identifier(this.generateUid(name));
  }

  /**
   * Description
   */

  generateUid(name: string) {
    name = t.toIdentifier(name).replace(/^_+/, "");

    var uid;
    var i = 0;
    do {
      uid = this._generateUid(name, i);
      i++;
    } while (this.hasBinding(uid) || this.hasGlobal(uid) || this.hasUid(uid));
    this.uids[uid] = true;
    return uid;
  }

  _generateUid(name, i) {
    var id = name;
    if (i > 1) id += i;
    return `_${id}`;
  }

  /**
   * Description
   */

  hasUid(name): boolean {
    var scope = this;
    do {
      if (scope.uids[name]) return true;
      scope = scope.parent;
    } while (scope);
    return false;
  }

  /*
   * Description
   */

  generateUidBasedOnNode(parent: Object):  Object {
    var node = parent;

    if (t.isAssignmentExpression(parent)) {
      node = parent.left;
    } else if (t.isVariableDeclarator(parent)) {
      node = parent.id;
    } else if (t.isProperty(node)) {
      node = node.key;
    }

    var parts = [];

    var add = function (node) {
      if (t.isMemberExpression(node)) {
        add(node.object);
        add(node.property);
      } else if (t.isIdentifier(node)) {
        parts.push(node.name);
      } else if (t.isLiteral(node)) {
        parts.push(node.value);
      } else if (t.isCallExpression(node)) {
        add(node.callee);
      }
    };

    add(node);

    var id = parts.join("$");
    id = id.replace(/^_/, "") || "ref";

    return this.generateUidIdentifier(id);
  }

  /**
   * Description
   */

  generateTempBasedOnNode(node: Object): ?Object {
    if (t.isIdentifier(node) && this.hasBinding(node.name)) {
      return null;
    }

    var id = this.generateUidBasedOnNode(node);
    this.push({
      key: id.name,
      id: id
    });
    return id;
  }

  /**
   * Description
   */

  checkBlockScopedCollisions(kind: string, name: string, id: Object) {
    var local = this.getOwnBindingInfo(name);
    if (!local) return;

    if (kind === "param") return;
    if (kind === "hoisted" && local.kind === "let") return;

    if (local.kind === "let" || local.kind === "const" || local.kind === "module") {
      throw this.file.errorWithNode(id, messages.get("scopeDuplicateDeclaration", name), TypeError);
    }
  }

  /**
   * Description
   */

  rename(oldName: string, newName: string) {
    newName ||= this.generateUidIdentifier(oldName).name;

    var info = this.getBinding(oldName);
    if (!info) return;

    var binding = info.identifier;
    var scope = info.scope;

    scope.traverse(scope.block, {
      enter(node, parent, scope) {
        if (t.isReferencedIdentifier(node, parent) && node.name === oldName) {
          node.name = newName;
        } else if (t.isDeclaration(node)) {
          var ids = this.getBindingIdentifiers();
          for (var name in ids) {
            if (name === oldName) ids[name].name = newName;
          }
        } else if (t.isScope(node, parent)) {
          if (!scope.bindingIdentifierEquals(oldName, binding)) {
            this.skip();
          }
        }
      }
    });

    scope.removeOwnBinding(oldName);
    scope.bindings[newName] = info;

    binding.name = newName;
  }

  /**
   * Description
   */

  toArray(node: Object, i?: number) {
    var file = this.file;

    if (t.isIdentifier(node)) {
      var binding = this.getBinding(node.name);
      if (binding && binding.isTypeGeneric("Array", { inference: false })) return node;
    }

    if (t.isArrayExpression(node)) {
      return node;
    }

    if (t.isIdentifier(node, { name: "arguments" })) {
      return t.callExpression(t.memberExpression(file.addHelper("slice"), t.identifier("call")), [node]);
    }

    var helperName = "to-array";
    var args = [node];
    if (i === true) {
      helperName = "to-consumable-array";
    } else if (i) {
      args.push(t.literal(i));
      helperName = "sliced-to-array";
    }
    return t.callExpression(file.addHelper(helperName), args);
  }

  /**
   * Description
   */

  registerDeclaration(path: TraversalPath) {
    var node = path.node;
    if (t.isFunctionDeclaration(node)) {
      this.registerBinding("hoisted", path);
    } else if (t.isVariableDeclaration(node)) {
      var declarations = path.get("declarations");
      for (var i = 0; i < declarations.length; i++) {
        this.registerBinding(node.kind, declarations[i]);
      }
    } else if (t.isClassDeclaration(node)) {
      this.registerBinding("let", path);
    } else if (t.isImportDeclaration(node) || t.isExportDeclaration(node)) {
      this.registerBinding("module", path);
    } else {
      this.registerBinding("unknown", path);
    }
  }

  /**
   * Description
   */

  registerBindingReassignment(left: TraversalPath, right: TraversalPath) {
    var ids = left.getBindingIdentifiers();
    for (var name in ids) {
      var binding = this.getBinding(name);
      if (!binding) continue;
      if (right) {
        var rightType = right.typeAnnotation;
        if (rightType && binding.isCompatibleWithType(rightType)) continue;
      }
      binding.reassign();
    }
  }

  /**
   * Description
   */

  registerBinding(kind: string, path: TraversalPath) {
    if (!kind) throw new ReferenceError("no `kind`");

    var ids = path.getBindingIdentifiers();

    for (var name in ids) {
      var id = ids[name];

      this.checkBlockScopedCollisions(kind, name, id);

      this.bindings[name] = new Binding({
        identifier: id,
        scope:      this,
        path:       path,
        kind:       kind
      });
    }
  }

  /**
   * Description
   */

  addGlobal(node: Object) {
    this.globals[node.name] = node;
  }

  /**
   * Description
   */

  hasGlobal(name: string): boolean {
    var scope = this;

    do {
      if (scope.globals[name]) return true;
    } while (scope = scope.parent);

    return false;
  }

  /**
   * Description
   */

  recrawl() {
    this.path.setData("scopeInfo", null);
    this.crawl();
  }

  /**
   * Description
   */

  crawl() {
    var path = this.path;

    //

    var info = path.getData("scopeInfo");
    if (info) return extend(this, info);

    info = path.setData("scopeInfo", {
      bindings: object(),
      globals:  object(),
      uids:     object()
    });

    extend(this, info);

    // ForStatement - left, init

    if (path.isLoop()) {
      for (let i = 0; i < t.FOR_INIT_KEYS.length; i++) {
        var node = path.get(t.FOR_INIT_KEYS[i]);
        if (node.isBlockScoped()) this.registerBinding("let", node);
      }

      var body = path.get("body");
      if (body.isBlockStatement()) path = path.get("body");
    }

    // FunctionExpression - id

    if (path.isFunctionExpression() && path.has("id")) {
      if (!t.isProperty(path.parent, { method: true })) {
        this.registerBinding("var", path.get("id"));
      }
    }

    // Class

    if (path.isClass() && path.has("id")) {
      this.registerBinding("var", path.get("id"));
    }

    // Function - params, rest

    if (path.isFunction()) {
      var params = path.get("params");
      for (let i = 0; i < params.length; i++) {
        this.registerBinding("param", params[i]);
      }
      path.get("body").traverse(blockVariableVisitor, this);
    }

    // Program, BlockStatement, Function - let variables

    if (path.isBlockStatement() || path.isProgram()) {
      path.traverse(blockVariableVisitor, this);
    }

    // CatchClause - param

    if (path.isCatchClause()) {
      this.registerBinding("let", path.get("param"));
    }

    // ComprehensionExpression - blocks

    if (path.isComprehensionExpression()) {
      this.registerBinding("let", path);
    }

    // Program, Function - var variables

    if (path.isProgram() || path.isFunction()) {
      path.traverse(functionVariableVisitor, {
        blockId: path.get("id").node,
        scope:   this
      });
    }

    // Program

    if (path.isProgram()) {
      path.traverse(programReferenceVisitor, this);
    }
  }

  /**
   * Description
   */

  push(opts: Object) {
    var block = this.block;

    if (t.isLoop(block) || t.isCatchClause(block) || t.isFunction(block)) {
      t.ensureBlock(block);
      block = block.body;
    }

    if (!t.isBlockStatement(block) && !t.isProgram(block)) {
      block = this.getBlockParent().block;
    }

    block._declarations ||= {};
    block._declarations[opts.key || opts.id.name] = {
      kind: opts.kind || "var",
      id: opts.id,
      init: opts.init
    };
  }

  /**
   * Walk up the scope tree until we hit either a Function or reach the
   * very top and hit Program.
   */

  getFunctionParent() {
    var scope = this;
    while (scope.parent && !t.isFunction(scope.block)) {
      scope = scope.parent;
    }
    return scope;
  }

  /**
   * Walk up the scope tree until we hit either a BlockStatement/Loop or reach the
   * very top and hit Program.
   */

  getBlockParent() {
    var scope = this;
    while (scope.parent && !t.isFunction(scope.block) && !t.isLoop(scope.block) && !t.isFunction(scope.block)) {
      scope = scope.parent;
    }
    return scope;
  }

  /**
   * Walks the scope tree and gathers **all** bindings.
   */

  getAllBindings(): Object {
    var ids = object();

    var scope = this;
    do {
      defaults(ids, scope.bindings);
      scope = scope.parent;
    } while (scope);

    return ids;
  }

  /**
   * Walks the scope tree and gathers all declarations of `kind`.
   */

  getAllBindingsOfKind(kind: string): Object {
    var ids = object();

    var scope = this;
    do {
      for (var name in scope.bindings) {
        var binding = scope.bindings[name];
        if (binding.kind === kind) ids[name] = binding;
      }
      scope = scope.parent;
    } while (scope);

    return ids;
  }

  /**
   * Description
   */

  bindingIdentifierEquals(name: string, node: Object): boolean {
    return this.getBindingIdentifier(name) === node;
  }

  /**
   * Description
   */

  getBinding(name: string) {
    var scope = this;

    do {
      var binding = scope.getOwnBindingInfo(name);
      if (binding) return binding;
    } while (scope = scope.parent);
  }

  /**
   * Description
   */

  getOwnBindingInfo(name: string) {
    return this.bindings[name];
  }

  /**
   * Description
   */

  getBindingIdentifier(name: string) {
    var info = this.getBinding(name);
    return info && info.identifier;
  }

  /**
   * Description
   */

  getOwnBindingIdentifier(name: string) {
    var binding = this.bindings[name];
    return binding && binding.identifier;
  }

  /**
   * Description
   */

  hasOwnBinding(name: string) {
    return !!this.getOwnBindingInfo(name);
  }

  /**
   * Description
   */

  hasBinding(name: string) {
    if (!name) return false;
    if (this.hasOwnBinding(name)) return true;
    if (this.parentHasBinding(name)) return true;
    if (includes(Scope.globals, name)) return true;
    if (includes(Scope.contextVariables, name)) return true;
    return false;
  }

  /**
   * Description
   */

  parentHasBinding(name: string) {
    return this.parent && this.parent.hasBinding(name);
  }

  /**
   * Description
   */

  removeOwnBinding(name: string) {
    this.bindings[name] = null;
  }

  /**
   * Description
   */

  removeBinding(name: string) {
    var info = this.getBinding(name);
    if (info) info.scope.removeOwnBinding(name);
  }
}<|MERGE_RESOLUTION|>--- conflicted
+++ resolved
@@ -71,8 +71,6 @@
    */
 
   constructor(path: TraversalPath, parent?: Scope, file?: File) {
-<<<<<<< HEAD
-=======
     var cached = path.getData("scope");
     if (cached) {
       return cached;
@@ -80,7 +78,6 @@
       //path.setData("scope", this);
     }
 
->>>>>>> c906bd3e
     this.parent = parent;
     this.file   = parent ? parent.file : file;
 
