[{
  "original": {
    "line": 3,
    "column": 11
  },
  "generated": {
<<<<<<< HEAD
    "line": 5,
    "column": 11
=======
    "line": 17,
    "column": 15
>>>>>>> c1787891
  }
}]<|MERGE_RESOLUTION|>--- conflicted
+++ resolved
@@ -4,12 +4,7 @@
     "column": 11
   },
   "generated": {
-<<<<<<< HEAD
-    "line": 5,
+    "line": 9,
     "column": 11
-=======
-    "line": 17,
-    "column": 15
->>>>>>> c1787891
   }
 }]